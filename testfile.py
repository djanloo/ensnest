import numpy as np
import samplers
import model
import test
from utils  import *
from matplotlib import pyplot as plt
from numpy.random import uniform as U
from bisect import bisect_left
from tqdm import trange

np.seterr(divide = 'ignore')

bounds = np.ones(2)
bounds = (bounds*0.1 , 5*bounds)

<<<<<<< HEAD

def log_prior(x):
    x1,x2 = model.unpack_variables(x)
    return np.log(1/x1)
=======
bounds = np.ones(2)
bounds = (bounds , 100*bounds)

def log_prior(x):
    x0, x1 = model.unpack_variables(x)
    return np.log(1/x0)
>>>>>>> 71d2b2ad

def log_likelihood(x):
    x = model.unpack_variables(x)
    return -0.5*np.sum((x - 2)**2,axis = 0)

nlive = 100
npoints = 100

my_model  = model.Model(log_prior, log_likelihood, bounds)

points = samplers.AIESampler(my_model, 100, nwalkers=nlive ).sample_function(log_prior).chain[99]
logLs  = log_likelihood(points)

points  = points[np.argsort(logLs)]
logLs   = np.sort(logLs)

evo_sampler  = samplers.AIESampler(my_model, 100, nwalkers = nlive-1)


#start nesting
for n_generated in trange(npoints):

    evo_sampler.chain[evo_sampler.elapsed_time_index] = points[n_generated+1:].copy()
    new_point = evo_sampler.sample_over_threshold(logLs[n_generated])

    #inserts the point in the right place of the ordered list
    replace_index = bisect_left(logLs, log_likelihood(new_point))
    logLs         = np.insert(logLs, replace_index , log_likelihood(new_point))
    points        = np.insert(points,  replace_index,  new_point, axis = 0)

    #reset the sampler
    evo_sampler.reset()

n_generated = npoints

print(f'Now sampling over logL = {logLs[n_generated]}')

npoints = 1000
sample_over = np.zeros((npoints,my_model.space_dim))
#at this point it has npoints values stored, last likelihood is greatest
for i in trange(0, npoints):
    evo_sampler.chain[evo_sampler.elapsed_time_index] = points[n_generated+1:].copy()
    new_point = evo_sampler.sample_over_threshold(logLs[n_generated])

    #inserts the point in the sample
    sample_over[i] = new_point

    #reset the sampler
    evo_sampler.reset()

plt.scatter(sample_over[:,0], sample_over[:,1],alpha = 0.5)

<<<<<<< HEAD

=======
#generate some fucking samples and watch how stupidly fast it is
my_model = model.Model(log_prior, log_likelihood, bounds)
sampler = samplers.AIESampler(my_model, 100, nwalkers = 5000)

x = sampler.sample_prior()
plt.hist(x.join_chains(burn_in = 0.1),bins = 100, histtype = 'step', density = True)
>>>>>>> 71d2b2ad

plt.show()<|MERGE_RESOLUTION|>--- conflicted
+++ resolved
@@ -13,19 +13,11 @@
 bounds = np.ones(2)
 bounds = (bounds*0.1 , 5*bounds)
 
-<<<<<<< HEAD
 
 def log_prior(x):
     x1,x2 = model.unpack_variables(x)
     return np.log(1/x1)
-=======
-bounds = np.ones(2)
-bounds = (bounds , 100*bounds)
 
-def log_prior(x):
-    x0, x1 = model.unpack_variables(x)
-    return np.log(1/x0)
->>>>>>> 71d2b2ad
 
 def log_likelihood(x):
     x = model.unpack_variables(x)
@@ -78,15 +70,5 @@
 
 plt.scatter(sample_over[:,0], sample_over[:,1],alpha = 0.5)
 
-<<<<<<< HEAD
-
-=======
-#generate some fucking samples and watch how stupidly fast it is
-my_model = model.Model(log_prior, log_likelihood, bounds)
-sampler = samplers.AIESampler(my_model, 100, nwalkers = 5000)
-
-x = sampler.sample_prior()
-plt.hist(x.join_chains(burn_in = 0.1),bins = 100, histtype = 'step', density = True)
->>>>>>> 71d2b2ad
 
 plt.show()