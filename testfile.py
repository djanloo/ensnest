--- conflicted
+++ resolved
@@ -20,20 +20,10 @@
         x1,x2 = model.unpack_variables(x)
         return np.log(1/x1)
 
-<<<<<<< HEAD
     def log_likelihood(self,x):
         x = model.unpack_variables(x)
         return -0.5*np.sum((x - 2)**2,axis = 0)
-=======
-def log_prior(x):
-    x1,x2 = model.unpack_variables(x)
-    return np.log(1/x1)
 
-
-def log_likelihood(x):
-    x = model.unpack_variables(x)
-    return -0.5*np.sum((x - 2)**2,axis = 0)
->>>>>>> 066bdc49
 
 nlive = 100
 npoints = 100
