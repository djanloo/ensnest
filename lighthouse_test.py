--- conflicted
+++ resolved
@@ -2,12 +2,8 @@
 import model
 from NestedSampling import NestedSampler, mpNestedSampler
 import matplotlib.pyplot as plt
-<<<<<<< HEAD
 import stdplots
-=======
-plt.rc('font', size=12)
-plt.rc('font', family='serif')
->>>>>>> b4e20e1d
+
 
 class lighthouse_model(model.Model):
 
@@ -28,7 +24,6 @@
               u += np.log(vars['b']) - np.log(vars['b']**2 + (self.data[i] - vars['a'])**2)
           return u
 
-<<<<<<< HEAD
 x_observations = np.array([-9.,-8.,6.,7.])
 model_        = lighthouse_model(x_observations)
 ns            = mpNestedSampler(model_, nlive = 100, evosteps = 500, load_old=False, filename='lighthouse')
@@ -43,21 +38,5 @@
 plt.scatter(ns.ew_samples['position']['a'], ns.ew_samples['position']['b'], c=np.exp(ns.ew_samples['logL']))
 # t = np.linspace(0,1,len(ns.points))
 # plt.scatter(ns.points['position']['a'], ns.points['position']['b'], c = t, cmap = 'plasma')
-=======
-x_observations = np.array([-9.8,-8.5,9.1,9.9,7.4,-6.])
-model_         = lighthouse_model(x_observations)
-ns             = NestedSampler(model_, nlive = 1000, evosteps = 1000, load_old=True, filename = 'lighthouse.nkn')
 
-ns.run()
-print(ns.Z, ns.Z_error)
-
-fig, scat = plt.subplots()
-scat.scatter(ns.points['position']['a'],ns.points['position']['b'], c = np.exp(ns.points['logL']), cmap='plasma')
-scat.scatter(x_observations, x_observations*0, color = (0,1,0), s = 30, marker = '<')
-scat.set_title(f'Lighthouse problem ({len(ns.points)} samples in {ns.run_time:.0f} s)')
-
-
-
-
->>>>>>> b4e20e1d
 plt.show()